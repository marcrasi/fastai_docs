--- conflicted
+++ resolved
@@ -104,37 +104,8 @@
    ]
   },
   {
-<<<<<<< HEAD
-   "cell_type": "markdown",
-   "metadata": {},
-=======
-   "cell_type": "code",
-   "execution_count": null,
-   "metadata": {},
-   "outputs": [
-    {
-     "data": {
-      "text/plain": [
-       "[PosixPath('/home/ubuntu/.fastai/data/imdb/imdb.vocab'),\n",
-       " PosixPath('/home/ubuntu/.fastai/data/imdb/data_lm.pkl'),\n",
-       " PosixPath('/home/ubuntu/.fastai/data/imdb/tmp_lm'),\n",
-       " PosixPath('/home/ubuntu/.fastai/data/imdb/models'),\n",
-       " PosixPath('/home/ubuntu/.fastai/data/imdb/test'),\n",
-       " PosixPath('/home/ubuntu/.fastai/data/imdb/pretrained'),\n",
-       " PosixPath('/home/ubuntu/.fastai/data/imdb/unsup'),\n",
-       " PosixPath('/home/ubuntu/.fastai/data/imdb/wt103_tiny.tgz'),\n",
-       " PosixPath('/home/ubuntu/.fastai/data/imdb/tmp_clas'),\n",
-       " PosixPath('/home/ubuntu/.fastai/data/imdb/README'),\n",
-       " PosixPath('/home/ubuntu/.fastai/data/imdb/ll_lm.pkl'),\n",
-       " PosixPath('/home/ubuntu/.fastai/data/imdb/train')]"
-      ]
-     },
-     "execution_count": null,
-     "metadata": {},
-     "output_type": "execute_result"
-    }
-   ],
->>>>>>> 31e535a0
+   "cell_type": "markdown",
+   "metadata": {},
    "source": [
     "We have pretrained a small model on [wikitext 103](https://blog.einstein.ai/the-wikitext-long-term-dependency-language-modeling-dataset/) that you can download by uncommenting the following cell."
    ]

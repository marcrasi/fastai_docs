--- conflicted
+++ resolved
@@ -46,22 +46,12 @@
    "metadata": {},
    "outputs": [],
    "source": [
-<<<<<<< HEAD
-    "data = (ImageFileList.from_folder(path/'images')\n",
-    "       .label_from_re(r'^(.*)_\\d+.jpg$')\n",
-    "       .random_split_by_pct(0.2)\n",
-    "       .datasets(ImageClassificationDataset)\n",
-    "       .transform(tfms, size=224)\n",
-    "       .databunch(bs=bs, path=path)\n",
-    "       .normalize(imagenet_stats))"
-=======
     "data = (InputList.from_folder(path/'images')\n",
     "        .label_from_re(r'^(.*)_\\d+.jpg$')\n",
     "        .random_split_by_pct(0.2)\n",
     "        .datasets(ImageClassificationDataset)\n",
     "        .transform(tfms, size=224)\n",
     "        .databunch(bs=bs, path=path))"
->>>>>>> a7516b44
    ]
   },
   {
